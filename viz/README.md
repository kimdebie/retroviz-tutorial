--- conflicted
+++ resolved
@@ -4,10 +4,6 @@
 
 The VIZ-plots are created from `.json` files. An example can be found in this folder, and `vizplot.ipynb` shows you how to create such files.
 
-<<<<<<< HEAD
 To view the example VIZ-plot, run `python -m http.server` from this folder to start a local server. You can also view it live at https://kimdebie.nl/pages/retroviz.html.
-=======
-To view the example VIZ-plot, run `python -m http.server` (or `python3 -m http.server` for Mac users) from this folder to start a local server. More plots are available at `www.kimdebie.nl/TODO`.
->>>>>>> 3d62a7fa
 
 ![Example VIZ-plot](https://github.com/kimdebie/retroviz-tutorial/blob/master/viz/vizplot.PNG)